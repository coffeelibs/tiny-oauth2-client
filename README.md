--- conflicted
+++ resolved
@@ -17,9 +17,6 @@
 
 ## Usage
 
-<<<<<<< HEAD
-You begin building an OAuth 2.0 Client via the fluent API:
-=======
 This library requires an instance of [`java.net.http.HttpClient`](https://docs.oracle.com/en/java/javase/21/docs/api/java.net.http/java/net/http/HttpClient.html).
 
 ```java
@@ -33,7 +30,6 @@
 ```
 
 Now to begin, start building an OAuth 2.0 Client via the fluent API:
->>>>>>> 60166bfb
 
 ```java
 var oauthClient = TinyOAuth2.client("oauth-client-id") // The client identifier
@@ -44,28 +40,11 @@
 
 Next, continue with a specific grant type by invoking `.authorizationCodeGrant(...)` or `.clientCredentialsGrant(...)` (more may be added eventually).
 
-<<<<<<< HEAD
-This library requires you to provide an instance of [`java.net.http.HttpClient`](https://docs.oracle.com/en/java/javase/11/docs/api/java.net.http/java/net/http/HttpClient.html).
-This allows you to configure it to your needs, e.g. by applying proxy settings:
-
-```java
-var httpClient = HttpClient.newBuilder()
-    .proxy(ProxySelector.of(InetSocketAddress.createUnresolved("https:\\example.com",1337)))
-    .build();
-```
-
 ### Authorization Code Grant
 Usually, you would want to use the [Authorization Code Grant](https://datatracker.ietf.org/doc/html/rfc6749#section-4.1) type to obtain access tokens.
 Configure your Authorization Server to allow `http://127.0.0.1/*` as a redirect target and look up the authorization endpoint:
 
 ```java
-=======
-### Authorization Code Grant
-Usually, you would want to use the [Authorization Code Grant](https://datatracker.ietf.org/doc/html/rfc6749#section-4.1) type to obtain access tokens.
-Configure your Authorization Server to allow `http://127.0.0.1/*` as a redirect target and look up the authorization endpoint:
-
-```java
->>>>>>> 60166bfb
 // this library will just perform the Authorization Flow:
 var httpResponse = oauthClient.authorizationCodeGrant(URI.create("https://login.example.com/oauth2/authorize"))
 		.authorize(httpClient, uri -> System.out.println("Please login on " + uri));
@@ -73,18 +52,15 @@
 
 If your authorization server doesn't allow wildcards, you can also configure a fixed path (and even port) via e.g. `setRedirectPath("/callback")` and `setRedirectPorts(8080)` before calling `authorize(...)`.
 
-<<<<<<< HEAD
 ### Client Credentials Grant
 Alternatively, if your client shall act on behalf of a service account, use the [Client Credentials Grant](https://datatracker.ietf.org/doc/html/rfc6749#section-4.4) type,
-which allows the client to authenticate directly without further user interaction: 
+which allows the client to authenticate directly without further user interaction:
 
 ```java
 var httpResponse = oauthClient.clientCredentialsGrant(UTF_8, "client secret")
         .authorize(httpClient);
 ```
 
-=======
->>>>>>> 60166bfb
 ### Parsing the Response
 For maximum flexibility and minimal attack surface, this library does not include or depend on a specific parser. Instead, use a JSON or JWT parser of your choice to parse the Authorization Server's response:
 
